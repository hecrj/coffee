use super::winit;

/// A window configuration.
#[derive(Debug, Eq, PartialEq, Clone)]
pub struct Settings {
    /// A title for the window.
    pub title: String,

    /// A target size for the window.
    pub size: (u32, u32),

    /// Defines whether or not the window should be resizable.
    pub resizable: bool,

    /// Defines whether or not the window should start in fullscreen mode.
    pub fullscreen: bool,

    /// Defines whether or not the window should start maximized.
    pub maximized: bool,
}

impl Settings {
    pub(super) fn into_builder(
        self,
        events_loop: &winit::event_loop::EventLoop<()>,
    ) -> winit::window::WindowBuilder {
        let monitor = if self.fullscreen {
            Some(events_loop.primary_monitor())
        } else {
            None
        };

        winit::window::WindowBuilder::new()
            .with_title(self.title)
            .with_inner_size(winit::dpi::LogicalSize {
                width: self.size.0 as f64,
                height: self.size.1 as f64,
            })
            .with_resizable(self.resizable)
<<<<<<< HEAD
            .with_fullscreen(monitor.map(winit::window::Fullscreen::Borderless))
=======
            .with_fullscreen(monitor)
            .with_maximized(self.maximized)
>>>>>>> e1bb4299
    }
}<|MERGE_RESOLUTION|>--- conflicted
+++ resolved
@@ -37,11 +37,7 @@
                 height: self.size.1 as f64,
             })
             .with_resizable(self.resizable)
-<<<<<<< HEAD
             .with_fullscreen(monitor.map(winit::window::Fullscreen::Borderless))
-=======
-            .with_fullscreen(monitor)
             .with_maximized(self.maximized)
->>>>>>> e1bb4299
     }
 }