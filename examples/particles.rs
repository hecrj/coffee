--- conflicted
+++ resolved
@@ -61,62 +61,6 @@
             "Generating particles...",
             State::generate(window.width(), window.height()),
         )
-<<<<<<< HEAD
-=======
-            .join();
-
-        let mut loading_screen = loading_screen::ProgressBar::new(window.gpu());
-        let (particles, view, _) = loading_screen.run(task, window)?;
-
-        Ok((particles, view, Input::new()))
-    }
-
-    fn on_input(&self, input: &mut Input, event: input::Event) {
-        match event {
-            input::Event::CursorMoved { x, y } => {
-                input.cursor_position = Point::new(x, y);
-            }
-            input::Event::MouseInput {
-                button: input::MouseButton::Left,
-                state: input::ButtonState::Released,
-            } => input.points_clicked.push(input.cursor_position),
-            input::Event::KeyboardInput {
-                key_code,
-                state: input::ButtonState::Released,
-            } => {
-                input.released_keys.push(key_code);
-            }
-            _ => {}
-        }
-    }
-
-    fn interact(
-        &mut self,
-        input: &mut Input,
-        view: &mut View,
-        window: &mut Window,
-    ) {
-        self.gravity_centers[0] = input.cursor_position;
-
-        for point in &input.points_clicked {
-            self.gravity_centers.push(*point);
-        }
-
-        for key in &input.released_keys {
-            match key {
-                input::KeyCode::I => {
-                    view.interpolate = !view.interpolate;
-                }
-                input::KeyCode::F => {
-                    window.toggle_fullscreen();
-                }
-                _ => {}
-            }
-        }
-
-        input.points_clicked.clear();
-        input.released_keys.clear();
->>>>>>> 56ff3b4e
     }
 
     fn update(&mut self) {
@@ -182,7 +126,7 @@
         &mut self,
         input: &mut KeyboardAndMouse,
         state: &mut State,
-        _gpu: &mut Gpu,
+        window: &mut Window,
     ) {
         state.gravity_centers[0] = input.cursor_position();
 
@@ -193,14 +137,13 @@
         if input.was_key_released(&KeyCode::I) {
             self.interpolate = !self.interpolate;
         }
-    }
-
-<<<<<<< HEAD
-    fn draw(&mut self, state: &State, window: &mut Window, timer: &Timer) {
-        let mut frame = window.frame();
-=======
-    fn draw(&self, view: &mut View, frame: &mut Frame, timer: &Timer) {
->>>>>>> 56ff3b4e
+
+        if input.was_key_released(&KeyCode::F) {
+            window.toggle_fullscreen();
+        }
+    }
+
+    fn draw(&mut self, state: &State, frame: &mut Frame, timer: &Timer) {
         frame.clear(Color::BLACK);
 
         // Draw particles all at once!
@@ -238,6 +181,7 @@
             bounds: (frame.width(), frame.height()),
             size: 20.0,
             color: Color::WHITE,
+            ..Text::default()
         });
 
         self.font.add(Text {
@@ -250,6 +194,7 @@
             } else {
                 Color::new(1.0, 0.0, 0.0, 1.0)
             },
+            ..Text::default()
         });
 
         self.font.add(Text {
@@ -258,6 +203,7 @@
             bounds: (frame.width(), frame.height()),
             size: 16.0,
             color: Color::WHITE,
+            ..Text::default()
         });
 
         self.font.draw(&mut frame.as_target());
